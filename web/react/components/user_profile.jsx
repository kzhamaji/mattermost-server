// Copyright (c) 2015 Mattermost, Inc. All Rights Reserved.
// See License.txt for license information.

var Utils = require('../utils/utils.jsx');
var UserStore = require('../stores/user_store.jsx');
var Popover = ReactBootstrap.Popover;
var OverlayTrigger = ReactBootstrap.OverlayTrigger;

var id = 0;

function nextId() {
    id = id + 1;
    return id;
}

export default class UserProfile extends React.Component {
    constructor(props) {
        super(props);

        this.uniqueId = nextId();
        this.onChange = this.onChange.bind(this);

        this.state = this.getStateFromStores(this.props.userId);
    }
    getStateFromStores(userId) {
        var profile = UserStore.getProfile(userId);

        if (profile == null) {
            return {profile: {id: '0', username: '...'}};
        }

        return {profile: profile};
    }
    componentDidMount() {
        UserStore.addChangeListener(this.onChange);
        if (!this.props.disablePopover) {
            $('body').tooltip({selector: '[data-toggle=tooltip]', trigger: 'hover click'});
        }
    }
    componentWillUnmount() {
        UserStore.removeChangeListener(this.onChange);
    }
    onChange(userId) {
        if (userId === this.props.userId) {
            var newState = this.getStateFromStores(this.props.userId);
            if (!Utils.areStatesEqual(newState, this.state)) {
                this.setState(newState);
            }
        }
    }
    componentWillReceiveProps(nextProps) {
        if (this.props.userId !== nextProps.userId) {
            this.setState(this.getStateFromStores(nextProps.userId));
        }
    }
    render() {
        var name = this.state.profile.username;
        if (this.props.overwriteName) {
            name = this.props.overwriteName;
        }

        if (this.props.disablePopover) {
            return <div>{name}</div>;
        }

        var dataContent = [];
        dataContent.push(
            <img
                className='user-popover__image'
                src={'/api/v1/users/' + this.state.profile.id + '/image?time=' + this.state.profile.update_at}
                height='128'
                width='128'
                key='user-popover-image'
            />
        );
<<<<<<< HEAD
        if (!global.window.mm_config.ShowEmailAddress === 'true') {
            dataContent.push(<div className='text-nowrap'>{'Email not shared'}</div>);
=======
        if (!global.window.config.ShowEmailAddress === 'true') {
            dataContent.push(
                <div
                    className='text-nowrap'
                    key='user-popover-no-email'
                >
                    {'Email not shared'}
                </div>
            );
>>>>>>> ea1b3129
        } else {
            dataContent.push(
                <div
                    data-toggle='tooltip'
                    title={this.state.profile.email}
                    key='user-popover-email'
                >
                    <a
                        href={'mailto:' + this.state.profile.email}
                        className='text-nowrap text-lowercase user-popover__email'
                    >
                        {this.state.profile.email}
                    </a>
                </div>
            );
        }

        return (
            <OverlayTrigger
                trigger='click'
                placement='right'
                rootClose={true}
                overlay={
                    <Popover
                        title={this.state.profile.username}
                        id='user-profile-popover'
                    >
                        {dataContent}
                    </Popover>
                }
            >
                <div
                    className='user-popover'
                    id={'profile_' + this.uniqueId}
                >
                    {name}
                </div>
            </OverlayTrigger>
        );
    }
}

UserProfile.defaultProps = {
    userId: '',
    overwriteName: '',
    disablePopover: false
};
UserProfile.propTypes = {
    userId: React.PropTypes.string,
    overwriteName: React.PropTypes.string,
    disablePopover: React.PropTypes.bool
};<|MERGE_RESOLUTION|>--- conflicted
+++ resolved
@@ -73,11 +73,8 @@
                 key='user-popover-image'
             />
         );
-<<<<<<< HEAD
+        
         if (!global.window.mm_config.ShowEmailAddress === 'true') {
-            dataContent.push(<div className='text-nowrap'>{'Email not shared'}</div>);
-=======
-        if (!global.window.config.ShowEmailAddress === 'true') {
             dataContent.push(
                 <div
                     className='text-nowrap'
@@ -86,7 +83,6 @@
                     {'Email not shared'}
                 </div>
             );
->>>>>>> ea1b3129
         } else {
             dataContent.push(
                 <div
